--- conflicted
+++ resolved
@@ -13,11 +13,8 @@
 
 ---
 
-<<<<<<< HEAD
 ## 📂 Project Structure
 
-=======
->>>>>>> 394051fb
 ```bash
 project-root/
 │── .env                # Environment variables (NOT in git)
@@ -46,12 +43,14 @@
 │   ├── booking_pipeline.png
 │   └── solution.png
 │
-└── web/                # Frontend
-    └── index.html
-<<<<<<< HEAD
+└── web/ # Frontend
+└── index.html
+
+yaml
+Copy
+Edit
+
 ---
-=======
->>>>>>> 394051fb
 
 ## 🚀 Setup
 
